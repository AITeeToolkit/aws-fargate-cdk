--- conflicted
+++ resolved
@@ -18,12 +18,7 @@
         *,
         vpc: ec2.IVpc,
         environment: str = "dev",
-<<<<<<< HEAD
-        use_public_access: bool = False,  # Default: private
-        
-=======
         use_public_access: bool = True,  # Default: private
->>>>>>> 6ee6962e
         **kwargs
     ) -> None:
         super().__init__(scope, construct_id, **kwargs)
